/*
Copyright 2015 The Kubernetes Authors.

Licensed under the Apache License, Version 2.0 (the "License");
you may not use this file except in compliance with the License.
You may obtain a copy of the License at

    http://www.apache.org/licenses/LICENSE-2.0

Unless required by applicable law or agreed to in writing, software
distributed under the License is distributed on an "AS IS" BASIS,
WITHOUT WARRANTIES OR CONDITIONS OF ANY KIND, either express or implied.
See the License for the specific language governing permissions and
limitations under the License.
*/

package schedulercache

import (
	"fmt"

	"github.com/golang/glog"

	"k8s.io/api/core/v1"
	"k8s.io/apimachinery/pkg/api/resource"
	clientcache "k8s.io/client-go/tools/cache"
	v1helper "k8s.io/kubernetes/pkg/apis/core/v1/helper"
	priorityutil "k8s.io/kubernetes/plugin/pkg/scheduler/algorithm/priorities/util"
	"k8s.io/kubernetes/plugin/pkg/scheduler/util"
	"encoding/json"
)

var emptyResource = Resource{}

// NodeInfo is node level aggregated information.
type NodeInfo struct {
	// Overall node information.
	node *v1.Node

	pods             []*v1.Pod
	podsWithAffinity []*v1.Pod
	usedPorts        map[string]bool

	// Total requested resource of all pods on this node.
	// It includes assumed pods which scheduler sends binding to apiserver but
	// didn't get it as scheduled yet.
	requestedResource *Resource
	nonzeroRequest    *Resource
	// We store allocatedResources (which is Node.Status.Allocatable.*) explicitly
	// as int64, to avoid conversions and accessing map.
	allocatableResource *Resource

	// Cached tains of the node for faster lookup.
	taints    []v1.Taint
	taintsErr error

	// Cached conditions of node for faster lookup.
	memoryPressureCondition v1.ConditionStatus
	diskPressureCondition   v1.ConditionStatus

	// Whenever NodeInfo changes, generation is bumped.
	// This is used to avoid cloning it if the object didn't change.
	generation int64
}

// Resource is a collection of compute resource.
type Resource struct {
	MilliCPU         int64
	Memory           int64
	NvidiaGPU        int64
	EphemeralStorage int64
	// We store allowedPodNumber (which is Node.Status.Allocatable.Pods().Value())
	// explicitly as int, to avoid conversions and improve performance.
	AllowedPodNumber int
	// ScalarResources
	ScalarResources map[v1.ResourceName]int64
<<<<<<< HEAD
	// NVidia GPU information list
	// In the release 430, a key is interpreted as a physical GPU id.
	// After the release 530, the key will be interpreted as a logical GPU id.
	NvidiaGPUInfoMap map[string]NvidiaGPUInfo
}

type NvidiaGPUInfo struct {
	// This Id will store logical GPU id from Scheduler.
	Id string
	// Health Status
	Healthy bool
	// The usage sum of all pods on this GPU, and its range is [0, 100]
	Usage int64
	// It uses podId as key, and the value is the use percentage of this pod on this GPU
	PodUsage map[string]int64
=======
 	// NVidia GPU information list
 	NvidiaGPUInfoList []NvidiaGPUInfo
}

type NvidiaGPUInfo struct {
 	// In the release 430, this Id is interpreted as a physical GPU id.
	// After the release 530, it will be interpreted as a logical GPU id.
 	Id string
 	Healthy bool
 	// The usage sum of all pods on this GPU in millis, and its range is [0, 1000]
 	Usage int64
	// It uses podId as key, and the value is the usage of this pod on this GPU in millis
 	PodUsage map[string]int64
}

// Deep copy a gpu info
func (g *NvidiaGPUInfo) Clone() *NvidiaGPUInfo {
	if g == nil {
		return nil;
	}
	res := &NvidiaGPUInfo{
		Id 		: g.Id,
		Healthy         : g.Healthy,
		Usage           : g.Usage,
	}
	for k,v := range g.PodUsage {
		res.SetPodUsage(k,v)
	}
	return res
}

// Lazily allocate pod usage map.
func (g *NvidiaGPUInfo) SetPodUsage(podid string, usage int64) {
	if g.PodUsage == nil {
		g.PodUsage = map[string]int64{}
	}
	g.PodUsage[podid] = usage
}

// Remove a pod usage from the map, return amount removed
func (g *NvidiaGPUInfo) UnsetPodUsage(podid string) int64 {
	if g.PodUsage == nil {
		return 0
	}
	if amount,ok := g.PodUsage[podid]; ok {
		delete(g.PodUsage,podid)
		return amount
	}
	return 0
>>>>>>> 6f359d3c
}

// New creates a Resource from ResourceList
func NewResource(rl v1.ResourceList) *Resource {
	r := &Resource{}
	r.Add(rl)
	return r
}

// Add a new NvidiaGpuInfo to the list
func (r *Resource) AddNvidiaGpuInfo(g *NvidiaGPUInfo) {
	r.NvidiaGPUInfoList = append(r.NvidiaGPUInfoList,*g)
}

// Add pod with given amount to the allocation of a gpu
func (r *Resource) AddNvidiaGpuAlloc4Pod(gpuid string, podid string, amount int64) {
	for _,gpu := range r.NvidiaGPUInfoList {
		if gpu.Id == gpuid {
			gpu.Usage += amount
			gpu.SetPodUsage(podid,amount)
		}
	}
}

// Remove pod from the allocation of a gpu
func (r *Resource) RemoveNvidiaGpuAlloc4Pod(podid string) {
	for _,gpu := range r.NvidiaGPUInfoList {
		amount := gpu.UnsetPodUsage(podid)
		gpu.Usage -= amount
	}
}

// Add adds ResourceList into Resource.
func (r *Resource) Add(rl v1.ResourceList) {
	if r == nil {
		return
	}

	for rName, rQuant := range rl {
		switch rName {
		case v1.ResourceCPU:
			r.MilliCPU += rQuant.MilliValue()
		case v1.ResourceMemory:
			r.Memory += rQuant.Value()
		case v1.ResourceNvidiaGPU:
			r.NvidiaGPU += rQuant.Value()

		case v1.ResourcePods:
			r.AllowedPodNumber += int(rQuant.Value())
		case v1.ResourceEphemeralStorage:
			r.EphemeralStorage += rQuant.Value()
		default:
			if v1helper.IsScalarResourceName(rName) {
				r.AddScalar(rName, rQuant.Value())
			}
		}
	}
}

func (r *Resource) ResourceList() v1.ResourceList {
	result := v1.ResourceList{
		v1.ResourceCPU:              *resource.NewMilliQuantity(r.MilliCPU, resource.DecimalSI),
		v1.ResourceMemory:           *resource.NewQuantity(r.Memory, resource.BinarySI),
		v1.ResourceNvidiaGPU:        *resource.NewQuantity(r.NvidiaGPU, resource.DecimalSI),
		v1.ResourcePods:             *resource.NewQuantity(int64(r.AllowedPodNumber), resource.BinarySI),
		v1.ResourceEphemeralStorage: *resource.NewQuantity(r.EphemeralStorage, resource.BinarySI),
	}
	for rName, rQuant := range r.ScalarResources {
		if v1helper.IsHugePageResourceName(rName) {
			result[rName] = *resource.NewQuantity(rQuant, resource.BinarySI)
		} else {
			result[rName] = *resource.NewQuantity(rQuant, resource.DecimalSI)
		}
	}
	return result
}

func (r *Resource) Clone() *Resource {
	res := &Resource{
		MilliCPU:         r.MilliCPU,
		Memory:           r.Memory,
		NvidiaGPU:        r.NvidiaGPU,
		AllowedPodNumber: r.AllowedPodNumber,
		EphemeralStorage: r.EphemeralStorage,
	}
	if r.ScalarResources != nil {
		res.ScalarResources = make(map[v1.ResourceName]int64)
		for k, v := range r.ScalarResources {
			res.ScalarResources[k] = v
		}
	}
	if r.NvidiaGPUInfoList != nil {
		for _,ginfo := range r.NvidiaGPUInfoList {
			res.AddNvidiaGpuInfo(ginfo.Clone())
		}
	}
	return res
}

func (r *Resource) AddScalar(name v1.ResourceName, quantity int64) {
	r.SetScalar(name, r.ScalarResources[name]+quantity)
}

func (r *Resource) SetScalar(name v1.ResourceName, quantity int64) {
	// Lazily allocate scalar resource map.
	if r.ScalarResources == nil {
		r.ScalarResources = map[v1.ResourceName]int64{}
	}
	r.ScalarResources[name] = quantity
}

// NewNodeInfo returns a ready to use empty NodeInfo object.
// If any pods are given in arguments, their information will be aggregated in
// the returned object.
func NewNodeInfo(pods ...*v1.Pod) *NodeInfo {
	ni := &NodeInfo{
		requestedResource:   &Resource{},
		nonzeroRequest:      &Resource{},
		allocatableResource: &Resource{},
		generation:          0,
		usedPorts:           make(map[string]bool),
	}
	for _, pod := range pods {
		ni.AddPod(pod)
	}
	return ni
}

// Returns overall information about this node.
func (n *NodeInfo) Node() *v1.Node {
	if n == nil {
		return nil
	}
	return n.node
}

// Pods return all pods scheduled (including assumed to be) on this node.
func (n *NodeInfo) Pods() []*v1.Pod {
	if n == nil {
		return nil
	}
	return n.pods
}

func (n *NodeInfo) UsedPorts() map[string]bool {
	if n == nil {
		return nil
	}
	return n.usedPorts
}

// PodsWithAffinity return all pods with (anti)affinity constraints on this node.
func (n *NodeInfo) PodsWithAffinity() []*v1.Pod {
	if n == nil {
		return nil
	}
	return n.podsWithAffinity
}

func (n *NodeInfo) AllowedPodNumber() int {
	if n == nil || n.allocatableResource == nil {
		return 0
	}
	return n.allocatableResource.AllowedPodNumber
}

func (n *NodeInfo) Taints() ([]v1.Taint, error) {
	if n == nil {
		return nil, nil
	}
	return n.taints, n.taintsErr
}

func (n *NodeInfo) MemoryPressureCondition() v1.ConditionStatus {
	if n == nil {
		return v1.ConditionUnknown
	}
	return n.memoryPressureCondition
}

func (n *NodeInfo) DiskPressureCondition() v1.ConditionStatus {
	if n == nil {
		return v1.ConditionUnknown
	}
	return n.diskPressureCondition
}

// RequestedResource returns aggregated resource request of pods on this node.
func (n *NodeInfo) RequestedResource() Resource {
	if n == nil {
		return emptyResource
	}
	return *n.requestedResource
}

// NonZeroRequest returns aggregated nonzero resource request of pods on this node.
func (n *NodeInfo) NonZeroRequest() Resource {
	if n == nil {
		return emptyResource
	}
	return *n.nonzeroRequest
}

// AllocatableResource returns allocatable resources on a given node.
func (n *NodeInfo) AllocatableResource() Resource {
	if n == nil {
		return emptyResource
	}
	return *n.allocatableResource
}

// SetAllocatableResource sets the allocatableResource information of given node.
func (n *NodeInfo) SetAllocatableResource(allocatableResource *Resource) {
	n.allocatableResource = allocatableResource
}

func (n *NodeInfo) Clone() *NodeInfo {
	clone := &NodeInfo{
		node:                    n.node,
		requestedResource:       n.requestedResource.Clone(),
		nonzeroRequest:          n.nonzeroRequest.Clone(),
		allocatableResource:     n.allocatableResource.Clone(),
		taintsErr:               n.taintsErr,
		memoryPressureCondition: n.memoryPressureCondition,
		diskPressureCondition:   n.diskPressureCondition,
		usedPorts:               make(map[string]bool),
		generation:              n.generation,
	}
	if len(n.pods) > 0 {
		clone.pods = append([]*v1.Pod(nil), n.pods...)
	}
	if len(n.usedPorts) > 0 {
		for k, v := range n.usedPorts {
			clone.usedPorts[k] = v
		}
	}
	if len(n.podsWithAffinity) > 0 {
		clone.podsWithAffinity = append([]*v1.Pod(nil), n.podsWithAffinity...)
	}
	if len(n.taints) > 0 {
		clone.taints = append([]v1.Taint(nil), n.taints...)
	}
	return clone
}

// String returns representation of human readable format of this NodeInfo.
func (n *NodeInfo) String() string {
	podKeys := make([]string, len(n.pods))
	for i, pod := range n.pods {
		podKeys[i] = pod.Name
	}
	return fmt.Sprintf("&NodeInfo{Pods:%v, RequestedResource:%#v, NonZeroRequest: %#v, UsedPort: %#v, AllocatableResource:%#v}",
		podKeys, n.requestedResource, n.nonzeroRequest, n.usedPorts, n.allocatableResource)
}

func hasPodAffinityConstraints(pod *v1.Pod) bool {
	affinity := pod.Spec.Affinity
	return affinity != nil && (affinity.PodAffinity != nil || affinity.PodAntiAffinity != nil)
}

// AddPod adds pod information to this NodeInfo.
func (n *NodeInfo) AddPod(pod *v1.Pod) {
	res, non0_cpu, non0_mem := calculateResource(pod)
	n.requestedResource.MilliCPU += res.MilliCPU
	n.requestedResource.Memory += res.Memory

	// Total NvidiaGPU amount
	n.requestedResource.NvidiaGPU += res.NvidiaGPU
	// Update allocation to individual GPU
	a := pod.GetAnnotations()
	if val, ok := a[v1.NvidiaGPUDecisionAnnotationKey]; ok {
		var gpuallocs v1.NvidiaGPUDecision
		err := json.Unmarshal([]byte(val),&gpuallocs)
		if err != nil {
			glog.Errorf("Cannot parse json gpu decision, err: %v", err)
		} else {
			for gpuid,amount := range gpuallocs {
				podid, err := getPodKey(pod)
				if err != nil {
					glog.Errorf("Cannot get pod key, err: %v", err)
					continue
				}
				n.requestedResource.AddNvidiaGpuAlloc4Pod(gpuid, podid, amount)
			}
		}
	}

	n.requestedResource.EphemeralStorage += res.EphemeralStorage
	if n.requestedResource.ScalarResources == nil && len(res.ScalarResources) > 0 {
		n.requestedResource.ScalarResources = map[v1.ResourceName]int64{}
	}
	for rName, rQuant := range res.ScalarResources {
		n.requestedResource.ScalarResources[rName] += rQuant
	}
	n.nonzeroRequest.MilliCPU += non0_cpu
	n.nonzeroRequest.Memory += non0_mem
	n.pods = append(n.pods, pod)
	if hasPodAffinityConstraints(pod) {
		n.podsWithAffinity = append(n.podsWithAffinity, pod)
	}

	// Consume ports when pods added.
	n.updateUsedPorts(pod, true)

	n.generation++
}

// RemovePod subtracts pod information from this NodeInfo.
func (n *NodeInfo) RemovePod(pod *v1.Pod) error {
	k1, err := getPodKey(pod)
	if err != nil {
		return err
	}

	for i := range n.podsWithAffinity {
		k2, err := getPodKey(n.podsWithAffinity[i])
		if err != nil {
			glog.Errorf("Cannot get pod key, err: %v", err)
			continue
		}
		if k1 == k2 {
			// delete the element
			n.podsWithAffinity[i] = n.podsWithAffinity[len(n.podsWithAffinity)-1]
			n.podsWithAffinity = n.podsWithAffinity[:len(n.podsWithAffinity)-1]
			break
		}
	}
	for i := range n.pods {
		k2, err := getPodKey(n.pods[i])
		if err != nil {
			glog.Errorf("Cannot get pod key, err: %v", err)
			continue
		}
		if k1 == k2 {
			// delete the element
			n.pods[i] = n.pods[len(n.pods)-1]
			n.pods = n.pods[:len(n.pods)-1]
			// reduce the resource data
			res, non0_cpu, non0_mem := calculateResource(pod)

			n.requestedResource.MilliCPU -= res.MilliCPU
			n.requestedResource.Memory -= res.Memory

			// Remove from total requested NvidiaGPU
			n.requestedResource.NvidiaGPU -= res.NvidiaGPU
			// Remove from individual GPU device
			n.requestedResource.RemoveNvidiaGpuAlloc4Pod(k1)

			if len(res.ScalarResources) > 0 && n.requestedResource.ScalarResources == nil {
				n.requestedResource.ScalarResources = map[v1.ResourceName]int64{}
			}
			for rName, rQuant := range res.ScalarResources {
				n.requestedResource.ScalarResources[rName] -= rQuant
			}
			n.nonzeroRequest.MilliCPU -= non0_cpu
			n.nonzeroRequest.Memory -= non0_mem

			// Release ports when remove Pods.
			n.updateUsedPorts(pod, false)

			n.generation++

			return nil
		}
	}
	return fmt.Errorf("no corresponding pod %s in pods of node %s", pod.Name, n.node.Name)
}

func calculateResource(pod *v1.Pod) (res Resource, non0_cpu int64, non0_mem int64) {
	resPtr := &res
	for _, c := range pod.Spec.Containers {
		resPtr.Add(c.Resources.Requests)

		non0_cpu_req, non0_mem_req := priorityutil.GetNonzeroRequests(&c.Resources.Requests)
		non0_cpu += non0_cpu_req
		non0_mem += non0_mem_req
		// No non-zero resources for GPUs or opaque resources.
	}

	return
}

func (n *NodeInfo) updateUsedPorts(pod *v1.Pod, used bool) {
	for j := range pod.Spec.Containers {
		container := &pod.Spec.Containers[j]
		for k := range container.Ports {
			podPort := &container.Ports[k]
			// "0" is explicitly ignored in PodFitsHostPorts,
			// which is the only function that uses this value.
			if podPort.HostPort != 0 {
				// user does not explicitly set protocol, default is tcp
				portProtocol := podPort.Protocol
				if podPort.Protocol == "" {
					portProtocol = v1.ProtocolTCP
				}

				// user does not explicitly set hostIP, default is 0.0.0.0
				portHostIP := podPort.HostIP
				if podPort.HostIP == "" {
					portHostIP = util.DefaultBindAllHostIP
				}

				str := fmt.Sprintf("%s/%s/%d", portProtocol, portHostIP, podPort.HostPort)

				if used {
					n.usedPorts[str] = used
				} else {
					delete(n.usedPorts, str)
				}

			}
		}
	}
}

// Sets the overall node information.
func (n *NodeInfo) SetNode(node *v1.Node) error {
	n.node = node

	n.allocatableResource = NewResource(node.Status.Allocatable)

	// Add a new NvidiaGPUInfo to the list for each GPU
	// Populate the data from the Node annotation
	a := node.GetAnnotations()
	if val, ok := a[v1.NvidiaGPUStatusAnnotationKey]; ok {
		var gpus v1.NvidiaGPUStatusList
		err := json.Unmarshal([]byte(val),&gpus)
		if err != nil {
			glog.Errorf("Cannot parse json gpu status, err: %v", err)
		} else {
			// Track individual allocations in requestedResource
			for _,status := range gpus {
				n.requestedResource.AddNvidiaGpuInfo(
					&NvidiaGPUInfo{ Id : status.Id,
					 	       Healthy : status.Healthy })
			}
		}
	}

	n.taints = node.Spec.Taints
	for i := range node.Status.Conditions {
		cond := &node.Status.Conditions[i]
		switch cond.Type {
		case v1.NodeMemoryPressure:
			n.memoryPressureCondition = cond.Status
		case v1.NodeDiskPressure:
			n.diskPressureCondition = cond.Status
		default:
			// We ignore other conditions.
		}
	}
	n.generation++
	return nil
}

// Removes the overall information about the node.
func (n *NodeInfo) RemoveNode(node *v1.Node) error {
	// We don't remove NodeInfo for because there can still be some pods on this node -
	// this is because notifications about pods are delivered in a different watch,
	// and thus can potentially be observed later, even though they happened before
	// node removal. This is handled correctly in cache.go file.
	n.node = nil
	n.allocatableResource = &Resource{}
	n.taints, n.taintsErr = nil, nil
	n.memoryPressureCondition = v1.ConditionUnknown
	n.diskPressureCondition = v1.ConditionUnknown
	n.generation++
	return nil
}

// FilterOutPods receives a list of pods and filters out those whose node names
// are equal to the node of this NodeInfo, but are not found in the pods of this NodeInfo.
//
// Preemption logic simulates removal of pods on a node by removing them from the
// corresponding NodeInfo. In order for the simulation to work, we call this method
// on the pods returned from SchedulerCache, so that predicate functions see
// only the pods that are not removed from the NodeInfo.
func (n *NodeInfo) FilterOutPods(pods []*v1.Pod) []*v1.Pod {
	node := n.Node()
	if node == nil {
		return pods
	}
	filtered := make([]*v1.Pod, 0, len(pods))
	for _, p := range pods {
		if p.Spec.NodeName == node.Name {
			// If pod is on the given node, add it to 'filtered' only if it is present in nodeInfo.
			podKey, _ := getPodKey(p)
			for _, np := range n.Pods() {
				npodkey, _ := getPodKey(np)
				if npodkey == podKey {
					filtered = append(filtered, p)
					break
				}
			}
		} else {
			filtered = append(filtered, p)
		}
	}
	return filtered
}

// getPodKey returns the string key of a pod.
func getPodKey(pod *v1.Pod) (string, error) {
	return clientcache.MetaNamespaceKeyFunc(pod)
}

// Filter implements PodFilter interface. It returns false only if the pod node name
// matches NodeInfo.node and the pod is not found in the pods list. Otherwise,
// returns true.
func (n *NodeInfo) Filter(pod *v1.Pod) bool {
	pFullName := util.GetPodFullName(pod)
	if pod.Spec.NodeName != n.node.Name {
		return true
	}
	for _, p := range n.pods {
		if util.GetPodFullName(p) == pFullName {
			return true
		}
	}
	return false
}<|MERGE_RESOLUTION|>--- conflicted
+++ resolved
@@ -74,23 +74,6 @@
 	AllowedPodNumber int
 	// ScalarResources
 	ScalarResources map[v1.ResourceName]int64
-<<<<<<< HEAD
-	// NVidia GPU information list
-	// In the release 430, a key is interpreted as a physical GPU id.
-	// After the release 530, the key will be interpreted as a logical GPU id.
-	NvidiaGPUInfoMap map[string]NvidiaGPUInfo
-}
-
-type NvidiaGPUInfo struct {
-	// This Id will store logical GPU id from Scheduler.
-	Id string
-	// Health Status
-	Healthy bool
-	// The usage sum of all pods on this GPU, and its range is [0, 100]
-	Usage int64
-	// It uses podId as key, and the value is the use percentage of this pod on this GPU
-	PodUsage map[string]int64
-=======
  	// NVidia GPU information list
  	NvidiaGPUInfoList []NvidiaGPUInfo
 }
@@ -140,7 +123,6 @@
 		return amount
 	}
 	return 0
->>>>>>> 6f359d3c
 }
 
 // New creates a Resource from ResourceList
@@ -187,7 +169,6 @@
 			r.Memory += rQuant.Value()
 		case v1.ResourceNvidiaGPU:
 			r.NvidiaGPU += rQuant.Value()
-
 		case v1.ResourcePods:
 			r.AllowedPodNumber += int(rQuant.Value())
 		case v1.ResourceEphemeralStorage:
