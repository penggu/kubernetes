--- conflicted
+++ resolved
@@ -74,21 +74,6 @@
 	AllowedPodNumber int
 	// ScalarResources
 	ScalarResources map[v1.ResourceName]int64
-<<<<<<< HEAD
-	// NVidia GPU information list
-	NvidiaGPUInfoList []NvidiaGPUInfo
-}
-
-type NvidiaGPUInfo struct {
-	// In the release 430, this Id is interpreted as a physical GPU id.
-	// After the release 530, it will be interpreted as a logical GPU id.
-	Id      string
-	Healthy bool
-	// The usage sum of all pods on this GPU, and its range is [0, 10ls0]
-	Usage int64
-	// It uses podId as key, and the value is the use percentage of this pod on this GPU
-	PodUsage map[string]int64
-=======
  	// NVidia GPU information list
  	NvidiaGPUInfoList []NvidiaGPUInfo
 }
@@ -138,7 +123,6 @@
 		return amount
 	}
 	return 0
->>>>>>> ae45e3ef
 }
 
 // New creates a Resource from ResourceList
