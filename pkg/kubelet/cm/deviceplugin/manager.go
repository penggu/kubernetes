/*
Copyright 2017 The Kubernetes Authors.

Licensed under the Apache License, Version 2.0 (the "License");
you may not use this file except in compliance with the License.
You may obtain a copy of the License at

    http://www.apache.org/licenses/LICENSE-2.0

Unless required by applicable law or agreed to in writing, software
distributed under the License is distributed on an "AS IS" BASIS,
WITHOUT WARRANTIES OR CONDITIONS OF ANY KIND, either express or implied.
See the License for the specific language governing permissions and
limitations under the License.
*/

package deviceplugin

import (
	"encoding/json"
	"fmt"
	"io/ioutil"
	"net"
	"os"
	"path/filepath"
	"sync"
	"time"

	"github.com/golang/glog"
	"golang.org/x/net/context"
	"google.golang.org/grpc"

	"k8s.io/api/core/v1"
	"k8s.io/apimachinery/pkg/api/resource"
	"k8s.io/apimachinery/pkg/util/sets"
	"k8s.io/apimachinery/pkg/util/uuid"
	utilfeature "k8s.io/apiserver/pkg/util/feature"
	v1helper "k8s.io/kubernetes/pkg/apis/core/v1/helper"
	kubefeatures "k8s.io/kubernetes/pkg/features"
	pluginapi "k8s.io/kubernetes/pkg/kubelet/apis/deviceplugin/v1alpha"
	"k8s.io/kubernetes/pkg/kubelet/config"
	"k8s.io/kubernetes/pkg/kubelet/lifecycle"
	"k8s.io/kubernetes/pkg/kubelet/metrics"
	"k8s.io/kubernetes/plugin/pkg/scheduler/schedulercache"
)

const (
	StatusTag = "StatusTag"
)

// ActivePodsFunc is a function that returns a list of pods to reconcile.
type ActivePodsFunc func() []*v1.Pod

// monitorCallback is the function called when a device's health state changes,
// or new devices are reported, or old devices are deleted.
// Updated contains the most recent state of the Device.
type monitorCallback func(resourceName string, added, updated, deleted []pluginapi.Device)

// ManagerImpl is the structure in charge of managing Device Plugins.
type ManagerImpl struct {
	socketname string
	socketdir  string

	endpoints map[string]endpoint // Key is ResourceName
	mutex     sync.Mutex

	server *grpc.Server

	// activePods is a method for listing active pods on the node
	// so the amount of pluginResources requested by existing pods
	// could be counted when updating allocated devices
	activePods ActivePodsFunc

	// sourcesReady provides the readiness of kubelet configuration sources such as apiserver update readiness.
	// We use it to determine when we can purge inactive pods from checkpointed state.
	sourcesReady config.SourcesReady

	// callback is used for updating devices' states in one time call.
	// e.g. a new device is advertised, two old devices are deleted and a running device fails.
	callback monitorCallback

	// allDevices contains all of registered resourceNames and their exported device IDs.
	allDevices map[string]sets.String

	// allocatedDevices contains allocated deviceIds, keyed by resourceName.
	allocatedDevices map[string]sets.String

	// podDevices contains pod to allocated device mapping.
	podDevices podDevices

	// NVidia GPU status map, and key is GPU physical Id.
	gpuStatus v1.NvidiaGPUStatusMap

	// NVidia GPU information map, and the key is GPU physical Id.
	gpuAssignInfo map[string]GPUAllocationInfo

	// It records all active allocations, and the key is a logical Id
	gpuActiveAllocats map[string]Allocation
}

<<<<<<< HEAD
=======
// The key is a container name
type NvidiaGPUPodDecision map[string]NvidiaGPUContainerDecision

// THe key is a physical gpu ID, the value is the allocation amount in millis. The key will be logical GPU id to requested number in the release 530
type NvidiaGPUContainerDecision map[string]int64

>>>>>>> ee61d91b
// GPUAllocations maps logical GPU id to the structure with GPU device Id and requested GPU portion.
type GPUAllocations map[string]Allocation

// It stores allocation information from the Scheduler
type Allocation struct {
	// This Id will store Physical GPU id from device plugin.
	DevId string
	// This indicates container ID
	ContId string
	// GPU allocation fraction in millis unit
	Amount int64
}

// The key is container ID, and value is amount in millis
type ContainerAllocation map[string]int64

// This struct contains a
type GPUAllocationInfo struct {
	// This Ids will store logical GPU ids from Scheduler in the release 530, right now it is allocated by kubelet.
	Ids sets.String
	// This map maps logical GPU id to pod id
	PodIds map[string]string
	// The usage sum of all pods on this GPU, and its range is [0, 1000]
	Usage int64
	// It uses podId as key, and the value is the use percentage of this pod on this GPU
	PodUsage map[string]ContainerAllocation
}

type sourcesReadyStub struct{}


func (s *sourcesReadyStub) AddSource(source string) {}
func (s *sourcesReadyStub) AllReady() bool          { return true }

// NewManagerImpl creates a new manager.
func NewManagerImpl() (*ManagerImpl, error) {
	return newManagerImpl(pluginapi.KubeletSocket)
}

func newManagerImpl(socketPath string) (*ManagerImpl, error) {
	glog.V(2).Infof("Creating Device Plugin manager at %s", socketPath)

	if socketPath == "" || !filepath.IsAbs(socketPath) {
		return nil, fmt.Errorf(errBadSocket+" %v", socketPath)
	}

	dir, file := filepath.Split(socketPath)
	manager := &ManagerImpl{
		endpoints:         make(map[string]endpoint),
		socketname:        file,
		socketdir:         dir,
		allDevices:        make(map[string]sets.String),
		allocatedDevices:  make(map[string]sets.String),
		podDevices:        make(podDevices),
		gpuStatus:         make(v1.NvidiaGPUStatusMap),
		gpuAssignInfo:     make(map[string]GPUAllocationInfo),
		gpuActiveAllocats: make(map[string]Allocation),
	}
	manager.callback = manager.genericDeviceUpdateCallback

	// The following structs are populated with real implementations in manager.Start()
	// Before that, initializes them to perform no-op operations.
	manager.activePods = func() []*v1.Pod { return []*v1.Pod{} }
	manager.sourcesReady = &sourcesReadyStub{}

	return manager, nil
}

func (m *ManagerImpl) genericDeviceUpdateCallback(resourceName string, added, updated, deleted []pluginapi.Device) {
	kept := append(updated, added...)
	m.mutex.Lock()
	if _, ok := m.allDevices[resourceName]; !ok {
		m.allDevices[resourceName] = sets.NewString()
	}
	// For now, Manager only keeps track of healthy devices.
	// TODO: adds support to track unhealthy devices.
	for _, dev := range kept {
		var gpuStatus v1.NvidiaGPUStatus
		if utilfeature.DefaultFeatureGate.Enabled(kubefeatures.MultiGPUScheduling) &&
			resourceName == string(v1.ResourceNvidiaGPU) {
				gpuStatus = v1.NvidiaGPUStatus{
					Id:       "",      // this Id will be assigned a logical Id when it is allocated to a Pod.
					Healthy:  true,
				}
				m.gpuStatus[dev.ID] = gpuStatus
		}
		if dev.Health == pluginapi.Healthy {
			m.allDevices[resourceName].Insert(dev.ID)
		} else {
			m.allDevices[resourceName].Delete(dev.ID)
			if utilfeature.DefaultFeatureGate.Enabled(kubefeatures.MultiGPUScheduling) &&
				resourceName == string(v1.ResourceNvidiaGPU) {
				gpuStatus.Healthy = false
			}
		}
	}
	for _, dev := range deleted {
		m.allDevices[resourceName].Delete(dev.ID)
		if utilfeature.DefaultFeatureGate.Enabled(kubefeatures.MultiGPUScheduling) &&
			resourceName == string(v1.ResourceNvidiaGPU) {
				m.removeGPUAllocation(dev.ID)
		}
	}
	m.mutex.Unlock()
	m.writeCheckpoint()
}

// removeGPUAllocation removes all allocation information related to a device id
func (m *ManagerImpl) removeGPUAllocation(deviceId string) {
	// copy the logical id list in assigned GPU map.
	idList := m.gpuAssignInfo[deviceId].Ids.List()
	for _, id := range idList {
		podId := m.gpuAssignInfo[deviceId].PodIds[id]
		delete(m.gpuActiveAllocats, podId)
		delete(m.gpuAssignInfo[deviceId].PodIds, id)
	}
	delete(m.gpuAssignInfo, deviceId) // Physical Id and GPU allocation information is un-bound now.
}

func (m *ManagerImpl) removeContents(dir string) error {
	d, err := os.Open(dir)
	if err != nil {
		return err
	}
	defer d.Close()
	names, err := d.Readdirnames(-1)
	if err != nil {
		return err
	}
	for _, name := range names {
		filePath := filepath.Join(dir, name)
		if filePath == m.checkpointFile() {
			continue
		}
		stat, err := os.Stat(filePath)
		if err != nil {
			glog.Errorf("Failed to stat file %v: %v", filePath, err)
			continue
		}
		if stat.IsDir() {
			continue
		}
		err = os.RemoveAll(filePath)
		if err != nil {
			return err
		}
	}
	return nil
}

const (
	// kubeletDevicePluginCheckpoint is the file name of device plugin checkpoint
	kubeletDevicePluginCheckpoint = "kubelet_internal_checkpoint"
)

// checkpointFile returns device plugin checkpoint file path.
func (m *ManagerImpl) checkpointFile() string {
	return filepath.Join(m.socketdir, kubeletDevicePluginCheckpoint)
}

// Start starts the Device Plugin Manager amd start initialization of
// podDevices and allocatedDevices information from checkpoint-ed state and
// starts device plugin registration service.
func (m *ManagerImpl) Start(activePods ActivePodsFunc, sourcesReady config.SourcesReady) error {
	glog.V(2).Infof("Starting Device Plugin manager")

	m.activePods = activePods
	m.sourcesReady = sourcesReady

	// Loads in allocatedDevices information from disk.
	err := m.readCheckpoint()
	if err != nil {
		glog.Warningf("Continue after failing to read checkpoint file. Device allocation info may NOT be up-to-date. Err: %v", err)
	}

	socketPath := filepath.Join(m.socketdir, m.socketname)
	os.MkdirAll(m.socketdir, 0755)

	// Removes all stale sockets in m.socketdir. Device plugins can monitor
	// this and use it as a signal to re-register with the new Kubelet.
	if err := m.removeContents(m.socketdir); err != nil {
		glog.Errorf("Fail to clean up stale contents under %s: %+v", m.socketdir, err)
	}

	s, err := net.Listen("unix", socketPath)
	if err != nil {
		glog.Errorf(errListenSocket+" %+v", err)
		return err
	}

	m.server = grpc.NewServer([]grpc.ServerOption{}...)

	pluginapi.RegisterRegistrationServer(m.server, m)
	go m.server.Serve(s)

	glog.V(2).Infof("Serving device plugin registration server on %q", socketPath)

	return nil
}

// Devices is the map of devices that are known by the Device
// Plugin manager with the kind of the devices as key
func (m *ManagerImpl) Devices() map[string][]pluginapi.Device {
	m.mutex.Lock()
	defer m.mutex.Unlock()

	devs := make(map[string][]pluginapi.Device)
	for k, e := range m.endpoints {
		glog.V(3).Infof("Endpoint: %+v: %p", k, e)
		devs[k] = e.getDevices()
	}

	return devs
}

// Allocate is the call that you can use to allocate a set of devices
// from the registered device plugins.
func (m *ManagerImpl) Allocate(node *schedulercache.NodeInfo, attrs *lifecycle.PodAdmitAttributes) error {
	pod := attrs.Pod
	devicesToReuse := make(map[string]sets.String)
	// TODO: Reuse devices between init containers and regular containers.
	for _, container := range pod.Spec.InitContainers {
		if err := m.allocateContainerResources(pod, &container, devicesToReuse); err != nil {
			return err
		}
		m.podDevices.addContainerAllocatedResources(string(pod.UID), container.Name, devicesToReuse)
	}
	for _, container := range pod.Spec.Containers {
		if err := m.allocateContainerResources(pod, &container, devicesToReuse); err != nil {
			return err
		}
		m.podDevices.removeContainerAllocatedResources(string(pod.UID), container.Name, devicesToReuse)
	}

	m.mutex.Lock()
	defer m.mutex.Unlock()

	// quick return if no pluginResources requested
	if _, podRequireDevicePluginResource := m.podDevices[string(pod.UID)]; !podRequireDevicePluginResource {
		return nil
	}

	m.sanitizeNodeAllocatable(node)
	return nil
}

// Register registers a device plugin.
func (m *ManagerImpl) Register(ctx context.Context, r *pluginapi.RegisterRequest) (*pluginapi.Empty, error) {
	glog.Infof("Got registration request from device plugin with resource name %q", r.ResourceName)
	metrics.DevicePluginRegistrationCount.WithLabelValues(r.ResourceName).Inc()
	if r.Version != pluginapi.Version {
		errorString := fmt.Sprintf(errUnsuportedVersion, r.Version, pluginapi.Version)
		glog.Infof("Bad registration request from device plugin with resource name %q: %v", r.ResourceName, errorString)
		return &pluginapi.Empty{}, fmt.Errorf(errorString)
	}

	if !v1helper.IsExtendedResourceName(v1.ResourceName(r.ResourceName)) {
		errorString := fmt.Sprintf(errInvalidResourceName, r.ResourceName)
		glog.Infof("Bad registration request from device plugin: %v", errorString)
		return &pluginapi.Empty{}, fmt.Errorf(errorString)
	}

	// TODO: for now, always accepts newest device plugin. Later may consider to
	// add some policies here, e.g., verify whether an old device plugin with the
	// same resource name is still alive to determine whether we want to accept
	// the new registration.
	go m.addEndpoint(r)

	return &pluginapi.Empty{}, nil
}

// Stop is the function that can stop the gRPC server.
func (m *ManagerImpl) Stop() error {
	m.mutex.Lock()
	defer m.mutex.Unlock()
	for _, e := range m.endpoints {
		e.stop()
	}

	m.server.Stop()
	return nil
}

func (m *ManagerImpl) addEndpoint(r *pluginapi.RegisterRequest) {
	existingDevs := make(map[string]pluginapi.Device)
	m.mutex.Lock()
	old, ok := m.endpoints[r.ResourceName]
	if ok && old != nil {
		// Pass devices of previous endpoint into re-registered one,
		// to avoid potential orphaned devices upon re-registration
		devices := make(map[string]pluginapi.Device)
		for _, device := range old.getDevices() {
			devices[device.ID] = device
		}
		existingDevs = devices
	}
	m.mutex.Unlock()

	socketPath := filepath.Join(m.socketdir, r.Endpoint)
	e, err := newEndpointImpl(socketPath, r.ResourceName, existingDevs, m.callback)
	if err != nil {
		glog.Errorf("Failed to dial device plugin with request %v: %v", r, err)
		return
	}

	m.mutex.Lock()
	// Check for potential re-registration during the initialization of new endpoint,
	// and skip updating if re-registration happens.
	// TODO: simplify the part once we have a better way to handle registered devices
	ext := m.endpoints[r.ResourceName]
	if ext != old {
		glog.Warningf("Some other endpoint %v is added while endpoint %v is initialized", ext, e)
		m.mutex.Unlock()
		e.stop()
		return
	}
	// Associates the newly created endpoint with the corresponding resource name.
	// Stops existing endpoint if there is any.
	m.endpoints[r.ResourceName] = e
	glog.V(2).Infof("Registered endpoint %v", e)
	m.mutex.Unlock()

	if old != nil {
		old.stop()
	}

	go func() {
		e.run()
		e.stop()
		m.mutex.Lock()
		if old, ok := m.endpoints[r.ResourceName]; ok && old == e {
			m.markResourceUnhealthy(r.ResourceName)
		}
		glog.V(2).Infof("Unregistered endpoint %v", e)
		m.mutex.Unlock()
	}()
}

func (m *ManagerImpl) markResourceUnhealthy(resourceName string) {
	glog.V(2).Infof("Mark all resources Unhealthy for resource %s", resourceName)
	m.allDevices[resourceName] = sets.NewString()
}

// GetCapacity is expected to be called when Kubelet updates its node status.
// The first returned variable contains the registered device plugin resource capacity.
// The second returned variable contains previously registered resources that are no longer active.
// Kubelet uses this information to update resource capacity/allocatable in its node status.
// After the call, device plugin can remove the inactive resources from its internal list as the
// change is already reflected in Kubelet node status.
// Note in the special case after Kubelet restarts, device plugin resource capacities can
// temporarily drop to zero till corresponding device plugins re-register. This is OK because
// cm.UpdatePluginResource() run during predicate Admit guarantees we adjust nodeinfo
// capacity for already allocated pods so that they can continue to run. However, new pods
// requiring device plugin resources will not be scheduled till device plugin re-registers.
func (m *ManagerImpl) GetCapacity() (v1.ResourceList, []string) {
	needsUpdateCheckpoint := false
	var capacity = v1.ResourceList{}
	var deletedResources []string
	m.mutex.Lock()
	for resourceName, devices := range m.allDevices {
		e, ok := m.endpoints[resourceName]
		if (ok && e.stopGracePeriodExpired()) || !ok {
			// The resources contained in endpoints and allDevices should always be
			// consistent. Otherwise, we run with the risk of failing to garbage
			// collect non-existing resources or devices.
			if !ok {
				glog.Errorf("unexpected: allDevices and endpoints are out of sync")
			}
			delete(m.endpoints, resourceName)
			delete(m.allDevices, resourceName)
			deletedResources = append(deletedResources, resourceName)
			needsUpdateCheckpoint = true
			if utilfeature.DefaultFeatureGate.Enabled(kubefeatures.MultiGPUScheduling) &&
				resourceName == string(v1.ResourceNvidiaGPU) {
					m.remGPUStatus()
			}
		} else {
			capacity[v1.ResourceName(resourceName)] = *resource.NewQuantity(int64(devices.Len()), resource.DecimalSI)
		}
	}
	m.mutex.Unlock()
	if needsUpdateCheckpoint {
		m.writeCheckpoint()
	}
	if utilfeature.DefaultFeatureGate.Enabled(kubefeatures.MultiGPUScheduling) {
		if len(m.gpuStatus) != 0 {
			statusListJson, err := genStatusJsonWithTag(m.gpuStatus)
			if err != nil {
				glog.V(2).Infof("failed marshalling status list: %v", err)
			}
			deletedResources = append(deletedResources, statusListJson)
		}
	}

	return capacity, deletedResources
}

func genStatusJsonWithTag(mp v1.NvidiaGPUStatusMap) (string, error) {
	statusList := make(v1.NvidiaGPUStatusList, 0)
	for id, status := range mp {
		newStatus := v1.NvidiaGPUStatus{
			Id:      id,
			Healthy: status.Healthy,
		}
		statusList = append(statusList, newStatus)
	}
	jsonStatus, err := json.Marshal(statusList)
	if err != nil {
		glog.V(2).Infof("failed marshalling status list: %v", err)
		return "", err
	}
	statusStr := StatusTag + string(jsonStatus)

	return statusStr, nil
}

func (m *ManagerImpl) remGPUStatus() {
	for id, _ := range m.gpuStatus {
		delete(m.gpuStatus, id) // Release physical id related GPU status.
	}
	for id, _ := range m.gpuActiveAllocats {
		delete(m.gpuActiveAllocats, id) // Logical id is not bound with any physical id now.
	}
}

// checkpointData struct is used to store pod to device allocation information
// and registered device information in a checkpoint file.
// TODO: add version control when we need to change checkpoint format.
type checkpointData struct {
	PodDeviceEntries  []podDevicesCheckpointEntry
	RegisteredDevices map[string][]string
}

// Checkpoints device to container allocation information to disk.
func (m *ManagerImpl) writeCheckpoint() error {
	m.mutex.Lock()
	data := checkpointData{
		PodDeviceEntries:  m.podDevices.toCheckpointData(),
		RegisteredDevices: make(map[string][]string),
	}
	for resource, devices := range m.allDevices {
		data.RegisteredDevices[resource] = devices.UnsortedList()
	}
	m.mutex.Unlock()

	dataJSON, err := json.Marshal(data)
	if err != nil {
		return err
	}
	filepath := m.checkpointFile()
	return ioutil.WriteFile(filepath, dataJSON, 0644)
}

// Reads device to container allocation information from disk, and populates
// m.allocatedDevices accordingly.
func (m *ManagerImpl) readCheckpoint() error {
	filepath := m.checkpointFile()
	content, err := ioutil.ReadFile(filepath)
	if err != nil && !os.IsNotExist(err) {
		return fmt.Errorf("failed to read checkpoint file %q: %v", filepath, err)
	}
	glog.V(2).Infof("Read checkpoint file %s\n", filepath)
	var data checkpointData
	if err := json.Unmarshal(content, &data); err != nil {
		return fmt.Errorf("failed to unmarshal checkpoint data: %v", err)
	}

	m.mutex.Lock()
	defer m.mutex.Unlock()
	m.podDevices.fromCheckpointData(data.PodDeviceEntries)
	m.allocatedDevices = m.podDevices.devices()
	for resource := range data.RegisteredDevices {
		// During start up, creates empty allDevices list so that the resource capacity
		// will stay zero till the corresponding device plugin re-registers.
		m.allDevices[resource] = sets.NewString()
		m.endpoints[resource] = newStoppedEndpointImpl(resource, make(map[string]pluginapi.Device))
	}
	return nil
}

// updateAllocatedDevices gets a list of active pods and then frees any Devices that are bound to
// terminated pods. Returns error on failure.
func (m *ManagerImpl) updateAllocatedDevices(activePods []*v1.Pod) {
	if !m.sourcesReady.AllReady() {
		return
	}
	m.mutex.Lock()
	defer m.mutex.Unlock()
	activePodUids := sets.NewString()
	for _, pod := range activePods {
		activePodUids.Insert(string(pod.UID))
	}
	allocatedPodUids := m.podDevices.pods()
	podsToBeRemoved := allocatedPodUids.Difference(activePodUids)
	if len(podsToBeRemoved) <= 0 {
		return
	}
	// update pods's usage for those pods in removed pod list.
	if utilfeature.DefaultFeatureGate.Enabled(kubefeatures.MultiGPUScheduling) {
		m.rmGPUUsageByPods(podsToBeRemoved.List())
	}
	glog.V(3).Infof("pods to be removed: %v", podsToBeRemoved.List())
	m.podDevices.delete(podsToBeRemoved.List())
	// Regenerated allocatedDevices after we update pod allocation information.
	m.allocatedDevices = m.podDevices.devices()
}

func (m *ManagerImpl) rmGPUUsageByPods(removedPods []string) {
	for _, podId := range removedPods {
		containerDevices := m.podDevices[podId]
		for _, resources := range containerDevices {
			for resource, devices := range resources {
				if resource == string(v1.ResourceNvidiaGPU) {
					for id := range devices.deviceIds {
						m.rmPodGPUUsage(id, podId)
					}
				}
			}
		}
	}
}

// method addPodGPUUsage add a pod usage to GPUAssignInfo structure with a logical id
func (m *ManagerImpl) addPodGPUUsage(id string, podId string) {
	alloc, found := m.gpuActiveAllocats[id]
	if !found {
		glog.Errorf("No logical Id %s related active allocation is found", id)
	}
	devId := alloc.DevId
	contId := alloc.ContId
	amount := alloc.Amount
	m.mutex.Lock()
	info, found := m.gpuAssignInfo[devId]
	if !found {
		info = GPUAllocationInfo{
			Ids:      sets.NewString(),
			Usage:    0,
			PodIds:   make(map[string]string),
			PodUsage: make(map[string]ContainerAllocation),
		}
		info.PodUsage[podId] = make(ContainerAllocation)
		m.gpuAssignInfo[devId] = info
	}
	info.Ids.Insert(id)
	info.PodIds[id] = podId
	info.PodUsage[podId][contId] = amount
	info.Usage += amount
	m.mutex.Unlock()
	//TODO: add more handling in the future release
	if info.Usage > 1 {
		glog.Errorf("There is too much request on this GPU %s", devId)
	}
}

// rmPodGPUUsage removes all podId related usage in GPU identified by deviceId. If after this pod usage clean,
// there is no any pod usage in this GPU, then clean this deviceId related assignment information
func (m *ManagerImpl) rmPodGPUUsage(deviceId string, podId string) {
	m.mutex.Lock()
	defer m.mutex.Unlock()
	info, found := m.gpuAssignInfo[deviceId]
	if !found {
		glog.Errorf("no device Id %s related assignment information is found", deviceId)
		return
	}
	used, found := info.PodUsage[podId]
	if !found {
		glog.Errorf("no pod id %s related assignment information is found", podId)
		return
	}
	// calculate the usage sum of all containers in the pod
	var podUsage int64
	for _, u := range used {
		podUsage += u
	}
	info.Usage -= podUsage
	delete(info.PodUsage, podId)
	var lId string
	for logId, pId := range info.PodIds {
		if pId == podId {
			lId = logId
			delete(info.PodIds, logId)
			break
		}
	}
	if len(lId) == 0 {
		glog.Errorf("no pod id%s related logical Id is found", podId)
		return
	}
	info.Ids.Delete(lId)
	if len(info.Ids) == 0 && info.Usage == 0 {
		delete(m.gpuAssignInfo, deviceId)
	}
}

// Returns list of device Ids we need to allocate with Allocate rpc call.
// Returns empty list in case we don't need to issue the Allocate rpc call.
func (m *ManagerImpl) GPUsToAllocate(podUID, contName string, decisions GPUAllocations, required int, reusableDevices sets.String) (sets.String, error) {
	m.mutex.Lock()
	defer m.mutex.Unlock()
	needed := int64(required)
	resource := string(v1.ResourceNvidiaGPU)
	// Gets list of devices that have already been allocated.
	// This can happen if a container restarts for example.
	devices := m.podDevices.containerDevices(podUID, contName, resource)
	if devices != nil {
		glog.V(3).Infof("Found pre-allocated devices for resource %s container %q in Pod %q: %v", resource, contName, podUID, devices.List())
		used, err := m.getGPUsUsage(devices)
		if err != nil {
			return nil, fmt.Errorf("can't find physical id in GPU assign struct")
		}
		needed = needed - used
		// A pod's resource is not expected to change once admitted by the API server,
		// so just fail loudly here. We can revisit this part if this no longer holds.
		if needed != 0 {
			return nil, fmt.Errorf("pod %v container %v changed request for resource %v from %v to %v", podUID, contName, resource, devices.Len(), required)
		}
	}
	if needed == 0 {
		// No change, no work.
		return nil, nil
	}
	glog.V(3).Infof("Needs to allocate %v %v for pod %q container %q", needed, resource, podUID, contName)
	// Needs to allocate additional devices.
	if _, ok := m.allDevices[resource]; !ok {
		return nil, fmt.Errorf("can't allocate unregistered device %v", resource)
	}
	devices = sets.NewString()
	// In the release 430, the Scheduler has already assigned GPU device Id for the Pod's GPU request.
	// Check the decisions to see whether each GPU device Id there, If yes, then update allocatedDevices structure.
	var assigned int64
	for _, alloc := range decisions {
		device := alloc.DevId
		if len(device) != 0 {
			assigned += alloc.Amount
			m.allocatedDevices[resource].Insert(device)
			devices.Insert(device)
		} else {
			// if there is one logical Id is not bound with device Id, it means that allocation need be bound with device Id
			break
		}
	}
	// If all the assignments are filled with device Id, we can return the devices right now.
	if assigned == int64(required) {
		return devices, nil
	}

	// In the release 430, the following code should not be executed. If it is touched, then something is wrong
	glog.Errorf("!!!!!!!!! something error !!!!!!!!!!!")
	return nil, fmt.Errorf("can't find physical id in GPU assign struct")

	// Allocates from reusableDevices list first.
	// TODO: doubt that this block will really be called, and need to revisit this block again.
	// Needs to allocate additional devices.
	if m.allocatedDevices[resource] == nil {
		m.allocatedDevices[resource] = sets.NewString()
	}

	for device := range reusableDevices {
		if !m.allocatedDevices[resource].Has(device) {
			m.allocatedDevices[resource].Insert(device)
		}
		devices.Insert(device)
		needed -= m.gpuAssignInfo[device].PodUsage[podUID][contName]

		// TODO: need to call m.addGPUPodUsage method here in the release 530

		glog.V(2).Infof("assignment device Id: %s and its usage: %d", device, m.gpuAssignInfo[device].PodUsage[podUID])
		if needed == 0 {
			return devices, nil
		}
	}

	// Gets available GPU portion number
	avail := m.getAllGPUAvailable()
	if avail < needed {
		return nil, fmt.Errorf("requested number of devices unavailable for %s. Requested: %d, Available: %d", resource, needed, avail)
	}
	// TODO: this function will be implemented in release 530 in details
	allocated := m.allocateGPU(decisions)

	// Updates m.allocatedDevices with allocated devices to prevent them
	// from being allocated to other pods/containers, given that we are
	// not holding lock during the rpc call.
	for logId := range allocated {
		device := m.gpuActiveAllocats[logId].DevId
		podId := m.gpuAssignInfo[device].PodIds[logId]
		m.allocatedDevices[resource].Insert(device)
		devices.Insert(device)

		// At this point, assuming the binding between gpu id from the Scheduler and device id is established,
		// and we just need to update the GPU assignment status here.
		m.addPodGPUUsage(logId, podId)
	}
	return devices, nil
}

// TODO: This is a mock function to return empty GPU slice in current release, and it will be implemented in release 530
// allocateGPU will bind the GPU logical id with the GPU device id, and return the assigned logical Id list.
func (m *ManagerImpl) allocateGPU(reqs GPUAllocations) sets.String {
	ret := sets.NewString()
	for logId, req := range reqs {
		alloc := m.gpuActiveAllocats[logId]
		alloc.DevId = string("")
		alloc.ContId = string("")
		alloc.Amount = req.Amount
		ret.Insert(logId)
	}
	return ret
}

func (m *ManagerImpl) getGPUsUsage(ids sets.String) (int64, error) {
	var use int64
	for id := range ids {
		assign, found := m.gpuAssignInfo[id]
		if !found {
			glog.Errorf("can't find physical id %s in GPU assign struct", id)
			return 0, fmt.Errorf("can't find physical id in GPU assign struct")
		}
		use += assign.Usage
	}
	return use, nil
}

func (m *ManagerImpl) getGPUInUse() sets.String {
	used := sets.NewString()
	for id, info := range m.gpuAssignInfo {
		if info.Usage > 0 {
			used.Insert(id)
		}
	}
	return used
}

func (m *ManagerImpl) getAllGPUUsage() int64 {
	var used int64
	for _, info := range m.gpuAssignInfo {
		used += info.Usage
	}
	return used
}

func (m *ManagerImpl) getAvailableGPUs() sets.String {
	used := sets.NewString()
	for id, info := range m.gpuAssignInfo {
		if info.Usage < 1000 {
			used.Insert(id)
		}
	}
	return used
}

func (m *ManagerImpl) getAllGPUAvailable() int64 {
	var avail int64
	for _, info := range m.gpuAssignInfo {
		avail += 1000 - info.Usage
	}
	return avail
}

// Returns list of device Ids we need to allocate with Allocate rpc call.
// Returns empty list in case we don't need to issue the Allocate rpc call.
func (m *ManagerImpl) devicesToAllocate(podUID, contName, resource string, required int, reusableDevices sets.String) (sets.String, error) {
	m.mutex.Lock()
	defer m.mutex.Unlock()
	needed := required
	// Gets list of devices that have already been allocated.
	// This can happen if a container restarts for example.
	devices := m.podDevices.containerDevices(podUID, contName, resource)
	if devices != nil {
		glog.V(3).Infof("Found pre-allocated devices for resource %s container %q in Pod %q: %v", resource, contName, podUID, devices.List())
		needed = needed - devices.Len()
		// A pod's resource is not expected to change once admitted by the API server,
		// so just fail loudly here. We can revisit this part if this no longer holds.
		if needed != 0 {
			return nil, fmt.Errorf("pod %v container %v changed request for resource %v from %v to %v", podUID, contName, resource, devices.Len(), required)
		}
	}
	if needed == 0 {
		// No change, no work.
		return nil, nil
	}
	glog.V(3).Infof("Needs to allocate %v %v for pod %q container %q", needed, resource, podUID, contName)
	// Needs to allocate additional devices.
	if _, ok := m.allDevices[resource]; !ok {
		return nil, fmt.Errorf("can't allocate unregistered device %v", resource)
	}
	devices = sets.NewString()
	// Allocates from reusableDevices list first.
	for device := range reusableDevices {
		devices.Insert(device)
		needed--
		if needed == 0 {
			return devices, nil
		}
	}
	// Needs to allocate additional devices.
	if m.allocatedDevices[resource] == nil {
		m.allocatedDevices[resource] = sets.NewString()
	}
	// Gets Devices in use.
	devicesInUse := m.allocatedDevices[resource]
	// Gets a list of available devices.
	available := m.allDevices[resource].Difference(devicesInUse)
	if int(available.Len()) < needed {
		return nil, fmt.Errorf("requested number of devices unavailable for %s. Requested: %d, Available: %d", resource, needed, available.Len())
	}
	allocated := available.UnsortedList()[:needed]
	// Updates m.allocatedDevices with allocated devices to prevent them
	// from being allocated to other pods/containers, given that we are
	// not holding lock during the rpc call.
	for _, device := range allocated {
		m.allocatedDevices[resource].Insert(device)
		devices.Insert(device)
	}
	return devices, nil
}

// allocateContainerResources attempts to allocate all of required device
// plugin resources for the input container, issues an Allocate rpc request
// for each new device resource requirement, processes their AllocateResponses,
// and updates the cached containerDevices on success.
func (m *ManagerImpl) allocateContainerResources(pod *v1.Pod, container *v1.Container, devicesToReuse map[string]sets.String) error {
	podUID := string(pod.UID)
	contName := container.Name
	allocatedDevicesUpdated := false
	for k, v := range container.Resources.Limits {
		resource := string(k)
		var allocations GPUAllocations
		var assignDevices sets.String       // The string in this sets is a logical id
		var err error
		// When resource is Nvidia GPU type, needed is implemented as the number in milli unit.
		var needed int
		if utilfeature.DefaultFeatureGate.Enabled(kubefeatures.MultiGPUScheduling) &&
			resource == string(v1.ResourceNvidiaGPU){
			allocations, err = getGPURequest(pod)
			for id, alloc := range allocations { // id here is a logical Id.
				assignDevices.Insert(id)
				needed += int(alloc.Amount)
				m.mutex.Lock()
				m.gpuActiveAllocats[id] = alloc
				m.mutex.Unlock()
				// TODO: in the release 530, the following line should be removed, and let method GPUToAllocate() to update
				m.addPodGPUUsage(id, podUID)
			}
		} else {
			needed = int(v.Value())
		}
		glog.V(3).Infof("needs %d %s", needed, resource)
		_, registeredResource := m.allDevices[resource]
		_, allocatedResource := m.allocatedDevices[resource]
		// Continues if this is neither an active device plugin resource nor
		// a resource we have previously allocated.
		if !registeredResource && !allocatedResource {
			continue
		}
		// Updates allocatedDevices to garbage collect any stranded resources
		// before doing the device plugin allocation.
		if !allocatedDevicesUpdated {
			m.updateAllocatedDevices(m.activePods())
			allocatedDevicesUpdated = true
		}
		var allocDevices sets.String
		if utilfeature.DefaultFeatureGate.Enabled(kubefeatures.MultiGPUScheduling) &&
			resource == string(v1.ResourceNvidiaGPU){
			allocDevices, err = m.GPUsToAllocate(podUID, contName, allocations, needed, devicesToReuse[resource])
		} else {
			allocDevices, err = m.devicesToAllocate(podUID, contName, resource, needed, devicesToReuse[resource])
		}
		if err != nil {
			return err
		}
		if allocDevices == nil || len(allocDevices) <= 0 {
			continue
		}
		startRPCTime := time.Now()
		// devicePluginManager.Allocate involves RPC calls to device plugin, which
		// could be heavy-weight. Therefore we want to perform this operation outside
		// mutex lock. Note if Allocate call fails, we may leave container resources
		// partially allocated for the failed container. We rely on updateAllocatedDevices()
		// to garbage collect these resources later. Another side effect is that if
		// we have X resource A and Y resource B in total, and two containers, container1
		// and container2 both require X resource A and Y resource B. Both allocation
		// requests may fail if we serve them in mixed order.
		// TODO: may revisit this part later if we see inefficient resource allocation
		// in real use as the result of this. Should also consider to parallize device
		// plugin Allocate grpc calls if it becomes common that a container may require
		// resources from multiple device plugins.
		m.mutex.Lock()
		e, ok := m.endpoints[resource]
		m.mutex.Unlock()
		if !ok {
			m.mutex.Lock()
			m.allocatedDevices = m.podDevices.devices()
			if utilfeature.DefaultFeatureGate.Enabled(kubefeatures.MultiGPUScheduling) &&
				resource == string(v1.ResourceNvidiaGPU) {
				m.rollbackDecisions(allocations, allocDevices)
			}
			m.mutex.Unlock()
			return fmt.Errorf("Unknown Device Plugin %s", resource)
		}

		devs := allocDevices.UnsortedList()
		glog.V(3).Infof("Making allocation request for devices %v for device plugin %s", devs, resource)
		resp, err := e.allocate(devs)
		metrics.DevicePluginAllocationLatency.WithLabelValues(resource).Observe(metrics.SinceInMicroseconds(startRPCTime))
		if err != nil {
			// In case of allocation failure, we want to restore m.allocatedDevices
			// to the actual allocated state from m.podDevices.
			m.mutex.Lock()
			m.allocatedDevices = m.podDevices.devices()
			if utilfeature.DefaultFeatureGate.Enabled(kubefeatures.MultiGPUScheduling) &&
				resource == string(v1.ResourceNvidiaGPU) {
				m.rollbackDecisions(allocations, allocDevices)
			}
			m.mutex.Unlock()
			return err
		}

		// Update internal cached podDevices state.
		m.mutex.Lock()
		m.podDevices.insert(podUID, contName, resource, allocDevices, resp)
		m.mutex.Unlock()
	}

	// Checkpoints device to container allocation information.
	return m.writeCheckpoint()
}

// rollbackDecisions method reverts the changes to the active allocations and GPUAllocationInfo when allocation is failed from device plugin
func (m *ManagerImpl) rollbackDecisions(decisions GPUAllocations, allocDevices sets.String) {
	for logiId, alloc := range decisions {
		savedAlloc, found := m.gpuActiveAllocats[logiId]
		if !found {
			glog.Errorf("no logical Id %s related allocation found", logiId)
			continue
		}
		phyId := savedAlloc.DevId
		ConId := savedAlloc.ContId
		if !allocDevices.Has(phyId) {
			glog.Errorf("no device Id %s found in allocDevices", phyId)
			continue
		}
		if alloc.DevId != phyId || alloc.ContId != ConId || alloc.Amount != savedAlloc.Amount {
			glog.Errorf("saved allocation is not consistent with current one")
			continue
		}
		info, found := m.gpuAssignInfo[phyId]
		if !found {
			glog.Errorf("no physical Id %s related GPU assignment info is found", phyId)
			continue
		}
		podId, found := info.PodIds[logiId]
		if !found {
			glog.Errorf("no pod Id is found binding with logical Id %s", logiId)
			continue
		}
		usage, found := info.PodUsage[podId]
		if !found {
			glog.Errorf("no pod %s usage is found", podId)
			continue
		}
		var podUsage int64
		for _, u := range usage {
			podUsage += u
		}
		info.Usage -= podUsage
		delete(info.PodUsage, podId)
		delete(info.PodIds, logiId)
		info.Ids.Delete(logiId)
		delete(m.gpuActiveAllocats, logiId)
		// if no any usage with a GPU, then remove this GPU allocation information
		if info.Usage == 0 && info.Ids.Len() == 0 {
			delete(m.gpuAssignInfo, phyId)
		}
	}
}

func getGPURequest(pod *v1.Pod) (GPUAllocations, error) {
	requests := make(GPUAllocations)
	gpuDecisions, found := pod.Annotations[v1.NvidiaGPUDecisionAnnotationKey]
	if !found {
		glog.Errorf("no gpu decision annotation is found")
		return requests, fmt.Errorf("no gpu decision annotation is found")
	}
	decisionsArray := []byte(gpuDecisions)

<<<<<<< HEAD
	decisions := make(v1.NvidiaGPUPodDecision)
=======
	decisions := make(NvidiaGPUPodDecision)
>>>>>>> ee61d91b
	err := json.Unmarshal(decisionsArray, &decisions)
	if err != nil {
		glog.Errorf("failed to unmarshal gpu decision annotation")
		return requests, fmt.Errorf("failed to unmarshal gpu decision annotation")
	}

	// In the release 430, the id from the Scheduler is physical Id, so we add a logical Id here
	// TODO: remove the generated logical Id in the release 530, and use the id from the Scheduler and leave DevId in alloc as empty
	for cid, decs := range decisions {
		logId := string(uuid.NewUUID())
		for did, amount := range decs {
			alloc := Allocation {
				DevId: did,
				ContId: cid,
				Amount: amount,
			}
			requests[logId] = alloc
		}
	}

	return requests, nil
}

// GetDeviceRunContainerOptions checks whether we have cached containerDevices
// for the passed-in <pod, container> and returns its DeviceRunContainerOptions
// for the found one. An empty struct is returned in case no cached state is found.
func (m *ManagerImpl) GetDeviceRunContainerOptions(pod *v1.Pod, container *v1.Container) *DeviceRunContainerOptions {
	m.mutex.Lock()
	defer m.mutex.Unlock()
	return m.podDevices.deviceRunContainerOptions(string(pod.UID), container.Name)
}

// sanitizeNodeAllocatable scans through allocatedDevices in the device manager
// and if necessary, updates allocatableResource in nodeInfo to at least equal to
// the allocated capacity. This allows pods that have already been scheduled on
// the node to pass GeneralPredicates admission checking even upon device plugin failure.
func (m *ManagerImpl) sanitizeNodeAllocatable(node *schedulercache.NodeInfo) {
	var newAllocatableResource *schedulercache.Resource
	allocatableResource := node.AllocatableResource()
	if allocatableResource.ScalarResources == nil {
		allocatableResource.ScalarResources = make(map[v1.ResourceName]int64)
	}
	for resource, devices := range m.allocatedDevices {
		needed := devices.Len()
		quant, ok := allocatableResource.ScalarResources[v1.ResourceName(resource)]
		if ok && int(quant) >= needed {
			continue
		}
		// Needs to update nodeInfo.AllocatableResource to make sure
		// NodeInfo.allocatableResource at least equal to the capacity already allocated.
		if newAllocatableResource == nil {
			newAllocatableResource = allocatableResource.Clone()
		}
		newAllocatableResource.ScalarResources[v1.ResourceName(resource)] = int64(needed)
	}
	if newAllocatableResource != nil {
		node.SetAllocatableResource(newAllocatableResource)
	}
}<|MERGE_RESOLUTION|>--- conflicted
+++ resolved
@@ -98,15 +98,6 @@
 	gpuActiveAllocats map[string]Allocation
 }
 
-<<<<<<< HEAD
-=======
-// The key is a container name
-type NvidiaGPUPodDecision map[string]NvidiaGPUContainerDecision
-
-// THe key is a physical gpu ID, the value is the allocation amount in millis. The key will be logical GPU id to requested number in the release 530
-type NvidiaGPUContainerDecision map[string]int64
-
->>>>>>> ee61d91b
 // GPUAllocations maps logical GPU id to the structure with GPU device Id and requested GPU portion.
 type GPUAllocations map[string]Allocation
 
@@ -487,6 +478,16 @@
 			capacity[v1.ResourceName(resourceName)] = *resource.NewQuantity(int64(devices.Len()), resource.DecimalSI)
 		}
 	}
+	if utilfeature.DefaultFeatureGate.Enabled(kubefeatures.MultiGPUScheduling) {
+		if len(m.gpuStatus) == 0 {
+			gpuStatus := v1.NvidiaGPUStatus{
+				Id:       "1234567890",
+				Healthy:  true,
+			}
+			m.gpuStatus["1234567890"] = gpuStatus
+		}
+	}
+
 	m.mutex.Unlock()
 	if needsUpdateCheckpoint {
 		m.writeCheckpoint()
@@ -1093,11 +1094,7 @@
 	}
 	decisionsArray := []byte(gpuDecisions)
 
-<<<<<<< HEAD
 	decisions := make(v1.NvidiaGPUPodDecision)
-=======
-	decisions := make(NvidiaGPUPodDecision)
->>>>>>> ee61d91b
 	err := json.Unmarshal(decisionsArray, &decisions)
 	if err != nil {
 		glog.Errorf("failed to unmarshal gpu decision annotation")
